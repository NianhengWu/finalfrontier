#![feature(stdsimd)]

#[macro_use]
extern crate cfg_if;

extern crate fnv;

#[macro_use]
#[cfg(test)]
extern crate lazy_static;

#[macro_use]
#[cfg(test)]
extern crate maplit;

extern crate ndarray;

extern crate ndarray_rand;

extern crate rand;

extern crate zipf;

mod io;
pub use io::SentenceIterator;

mod config;
pub use config::{Config, LossType, ModelType};

<<<<<<< HEAD
mod sampling;
pub use sampling::{WeightedRangeGenerator, ZipfRangeGenerator};
=======
mod hogwild;
pub use hogwild::{HogwildArray, HogwildArray1, HogwildArray2, HogwildArray3};
>>>>>>> 5ba6a1bb

mod subword;
pub use subword::{NGrams, SubwordIndices};

pub(crate) mod util;

pub mod vec_simd;

mod vocab;
pub use vocab::{Token, Vocab, VocabBuilder};<|MERGE_RESOLUTION|>--- conflicted
+++ resolved
@@ -27,13 +27,11 @@
 mod config;
 pub use config::{Config, LossType, ModelType};
 
-<<<<<<< HEAD
+mod hogwild;
+pub use hogwild::{HogwildArray, HogwildArray1, HogwildArray2, HogwildArray3};
+
 mod sampling;
 pub use sampling::{WeightedRangeGenerator, ZipfRangeGenerator};
-=======
-mod hogwild;
-pub use hogwild::{HogwildArray, HogwildArray1, HogwildArray2, HogwildArray3};
->>>>>>> 5ba6a1bb
 
 mod subword;
 pub use subword::{NGrams, SubwordIndices};
